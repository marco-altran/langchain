--- conflicted
+++ resolved
@@ -77,9 +77,6 @@
         return values
 
     async def arun(self, query: str, **kwargs: Any) -> str:
-<<<<<<< HEAD
-        """Use aiohttp to run query through SerpAPI and parse result."""
-=======
         """Run query through SerpAPI and parse result async."""
         return self._process_response(await self.aresults(query))
 
@@ -97,7 +94,6 @@
 
     async def aresults(self, query: str) -> dict:
         """Use aiohttp to run query through SerpAPI and return the results async."""
->>>>>>> 1b48ea8d
 
         def construct_url_and_params() -> Tuple[str, Dict[str, str]]:
             params = self.get_params(query)
@@ -117,18 +113,6 @@
             async with self.aiosession.get(url, params=params) as response:
                 res = await response.json()
 
-        return self._process_response(res)
-
-    def run(self, query: str, **kwargs: Any) -> str:
-        """Run query through SerpAPI and parse result."""
-        return self._process_response(self.results(query))
-
-    def results(self, query: str) -> dict:
-        """Run query through SerpAPI and return the raw result."""
-        params = self.get_params(query)
-        with HiddenPrints():
-            search = self.search_engine(params)
-            res = search.get_dict()
         return res
 
     def get_params(self, query: str) -> Dict[str, str]:
